--- conflicted
+++ resolved
@@ -48,13 +48,7 @@
 .DS_Store
 Thumbs.db
 
-<<<<<<< HEAD
-# alembic
-alembic.ini
-versions/
-=======
 
 # alembic
 alembic/
-alembic.ini
->>>>>>> 67e5c16a
+alembic.ini